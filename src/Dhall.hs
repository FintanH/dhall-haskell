{-# LANGUAGE DefaultSignatures          #-}
{-# LANGUAGE DeriveFunctor              #-}
{-# LANGUAGE DeriveGeneric              #-}
{-# LANGUAGE FlexibleInstances          #-}
{-# LANGUAGE FlexibleContexts           #-}
{-# LANGUAGE GeneralizedNewtypeDeriving #-}
{-# LANGUAGE OverloadedStrings          #-}
{-# LANGUAGE RankNTypes                 #-}
{-# LANGUAGE RecordWildCards            #-}
{-# LANGUAGE ScopedTypeVariables        #-}
{-# LANGUAGE StandaloneDeriving         #-}
{-# LANGUAGE TypeOperators              #-}

{-| Please read the "Dhall.Tutorial" module, which contains a tutorial explaining
    how to use the language, the compiler, and this library
-}

module Dhall
    (
    -- * Input
      input
    , inputWithSettings
    , inputFile
    , inputFileWithSettings
    , inputExpr
    , inputExprWithSettings
    , rootDirectory
    , sourceName
    , startingContext
    , normalizer
    , protocolVersion
    , defaultInputSettings
    , InputSettings
    , defaultEvaluateSettings
    , EvaluateSettings
    , HasEvaluateSettings
    , detailed

    -- * Types
    , Type(..)
    , RecordType
    , InputType(..)
    , Interpret(..)
    , InvalidType(..)
    , auto
    , genericAuto
    , InterpretOptions(..)
    , defaultInterpretOptions
    , bool
    , natural
    , integer
    , scientific
    , double
    , lazyText
    , strictText
    , maybe
    , sequence
    , list
    , vector
    , unit
    , string
    , pair
    , record
    , field
    , GenericInterpret(..)
    , GenericInject(..)

    , Inject(..)
    , inject
    , RecordInputType
    , inputFieldWith
    , inputField
    , inputRecord

    -- * Miscellaneous
    , rawInput
    , (>$<)
    , (>*<)

    -- * Re-exports
    , Natural
    , Seq
    , Text
    , Vector
    , Generic
    ) where

import Control.Applicative (empty, liftA2, (<|>), Alternative)
import Control.Exception (Exception)
import Control.Monad.Trans.State.Strict
import Data.Functor.Contravariant (Contravariant(..), (>$<))
import Data.Functor.Contravariant.Divisible (Divisible(..), divided)
import Data.Monoid ((<>))
import Data.Scientific (Scientific)
import Data.Semigroup
import Data.Sequence (Seq)
import Data.Text (Text)
import Data.Typeable (Typeable)
import Data.Vector (Vector)
import Data.Word (Word8, Word16, Word32, Word64)
import Dhall.Binary (ProtocolVersion(..))
import Dhall.Core (Expr(..), Chunks(..))
import Dhall.Import (Imported(..))
import Dhall.Parser (Src(..))
import Dhall.TypeCheck (DetailedTypeError(..), TypeError, X)
import GHC.Generics
import Lens.Family (LensLike', set, view)
import Numeric.Natural (Natural)
import Prelude hiding (maybe, sequence)
import System.FilePath (takeDirectory)

import qualified Control.Applicative
import qualified Control.Exception
import qualified Control.Monad.Trans.State.Strict as State
import qualified Data.Foldable
import qualified Data.Functor.Compose
import qualified Data.Functor.Product
import qualified Data.Scientific
import qualified Data.Sequence
import qualified Data.Set
import qualified Data.Text
import qualified Data.Text.IO
import qualified Data.Text.Lazy
import qualified Data.Vector
import qualified Dhall.Binary
import qualified Dhall.Context
import qualified Dhall.Core
import qualified Dhall.Import
import qualified Dhall.Map
import qualified Dhall.Parser
import qualified Dhall.Pretty.Internal
import qualified Dhall.TypeCheck

-- $setup
-- >>> :set -XOverloadedStrings

throws :: Exception e => Either e a -> IO a
throws (Left  e) = Control.Exception.throwIO e
throws (Right r) = return r

{-| Every `Type` must obey the contract that if an expression's type matches the
    the `expected` type then the `extract` function must succeed.  If not, then
    this exception is thrown

    This exception indicates that an invalid `Type` was provided to the `input`
    function
-}
data InvalidType = InvalidType deriving (Typeable)

_ERROR :: String
_ERROR = "\ESC[1;31mError\ESC[0m"

instance Show InvalidType where
    show InvalidType =
        _ERROR <> ": Invalid Dhall.Type                                                  \n\
        \                                                                                \n\
        \Every Type must provide an extract function that succeeds if an expression      \n\
        \matches the expected type.  You provided a Type that disobeys this contract     \n"

instance Exception InvalidType

-- | @since 1.16
data InputSettings = InputSettings
  { _rootDirectory :: FilePath
  , _sourceName :: FilePath
  , _evaluateSettings :: EvaluateSettings
  }

-- | Default input settings: resolves imports relative to @.@ (the
-- current working directory), report errors as coming from @(input)@,
-- and default evaluation settings from 'defaultEvaluateSettings'.
--
-- @since 1.16
defaultInputSettings :: InputSettings
defaultInputSettings = InputSettings
  { _rootDirectory = "."
  , _sourceName = "(input)"
  , _evaluateSettings = defaultEvaluateSettings
  }

-- | Access the directory to resolve imports relative to.
--
-- @since 1.16
rootDirectory
  :: (Functor f)
  => LensLike' f InputSettings FilePath
rootDirectory k s =
  fmap (\x -> s { _rootDirectory = x }) (k (_rootDirectory s))

-- | Access the name of the source to report locations from; this is
-- only used in error messages, so it's okay if this is a best guess
-- or something symbolic.
--
-- @since 1.16
sourceName
  :: (Functor f)
  => LensLike' f InputSettings FilePath
sourceName k s =
  fmap (\x -> s { _sourceName = x}) (k (_sourceName s))

-- | @since 1.16
data EvaluateSettings = EvaluateSettings
  { _startingContext :: Dhall.Context.Context (Expr Src X)
  , _normalizer      :: Dhall.Core.ReifiedNormalizer X
  , _protocolVersion :: ProtocolVersion
  }

-- | Default evaluation settings: no extra entries in the initial
-- context, and no special normalizer behaviour.
--
-- @since 1.16
defaultEvaluateSettings :: EvaluateSettings
defaultEvaluateSettings = EvaluateSettings
  { _startingContext = Dhall.Context.empty
  , _normalizer      = Dhall.Core.ReifiedNormalizer (const Nothing)
  , _protocolVersion = Dhall.Binary.defaultProtocolVersion
  }

-- | Access the starting context used for evaluation and type-checking.
--
-- @since 1.16
startingContext
  :: (Functor f, HasEvaluateSettings s)
  => LensLike' f s (Dhall.Context.Context (Expr Src X))
startingContext = evaluateSettings . l
  where
    l :: (Functor f)
      => LensLike' f EvaluateSettings (Dhall.Context.Context (Expr Src X))
    l k s = fmap (\x -> s { _startingContext = x}) (k (_startingContext s))

-- | Access the custom normalizer.
--
-- @since 1.16
normalizer
  :: (Functor f, HasEvaluateSettings s)
  => LensLike' f s (Dhall.Core.ReifiedNormalizer X)
normalizer = evaluateSettings . l
  where
    l :: (Functor f)
      => LensLike' f EvaluateSettings (Dhall.Core.ReifiedNormalizer X)
    l k s = fmap (\x -> s { _normalizer = x }) (k (_normalizer s))

-- | Access the protocol version used when encoding or decoding Dhall
-- expressions to and from a binary representation
--
-- @since 1.17
protocolVersion
    :: (Functor f, HasEvaluateSettings s)
    => LensLike' f s ProtocolVersion
protocolVersion = evaluateSettings . l
  where
  l k s = fmap (\x -> s { _protocolVersion = x}) (k (_protocolVersion s))

-- | @since 1.16
class HasEvaluateSettings s where
  evaluateSettings
    :: (Functor f)
    => LensLike' f s EvaluateSettings

instance HasEvaluateSettings InputSettings where
  evaluateSettings k s =
    fmap (\x -> s { _evaluateSettings = x }) (k (_evaluateSettings s))

instance HasEvaluateSettings EvaluateSettings where
  evaluateSettings = id

{-| Type-check and evaluate a Dhall program, decoding the result into Haskell

    The first argument determines the type of value that you decode:

>>> input integer "+2"
2
>>> input (vector double) "[1.0, 2.0]"
[1.0,2.0]

    Use `auto` to automatically select which type to decode based on the
    inferred return type:

>>> input auto "True" :: IO Bool
True

    This uses the settings from 'defaultInputSettings'.
-}
input
    :: Type a
    -- ^ The type of value to decode from Dhall to Haskell
    -> Text
    -- ^ The Dhall program
    -> IO a
    -- ^ The decoded value in Haskell
input =
  inputWithSettings defaultInputSettings

{-| Extend 'input' with a root directory to resolve imports relative
    to, a file to mention in errors as the source, a custom typing
    context, and a custom normalization process.

@since 1.16
-}
inputWithSettings
    :: InputSettings
    -> Type a
    -- ^ The type of value to decode from Dhall to Haskell
    -> Text
    -- ^ The Dhall program
    -> IO a
    -- ^ The decoded value in Haskell
inputWithSettings settings (Type {..}) txt = do
    expr  <- throws (Dhall.Parser.exprFromText (view sourceName settings) txt)

    let InputSettings {..} = settings

    let EvaluateSettings {..} = _evaluateSettings

    let transform =
               set Dhall.Import.protocolVersion _protocolVersion
            .  set Dhall.Import.normalizer      _normalizer
            .  set Dhall.Import.startingContext _startingContext

    let status = transform (Dhall.Import.emptyStatus _rootDirectory)

    expr' <- State.evalStateT (Dhall.Import.loadWith expr) status

    let suffix = Dhall.Pretty.Internal.prettyToStrictText expected
    let annot = case expr' of
            Note (Src begin end bytes) _ ->
                Note (Src begin end bytes') (Annot expr' expected)
              where
                bytes' = bytes <> " : " <> suffix
            _ ->
                Annot expr' expected
    _ <- throws (Dhall.TypeCheck.typeWith (view startingContext settings) annot)
    case extract (Dhall.Core.normalizeWith (Dhall.Core.getReifiedNormalizer (view normalizer settings)) expr') of
        Just x  -> return x
        Nothing -> Control.Exception.throwIO InvalidType

{-| Type-check and evaluate a Dhall program that is read from the
    file-system.

    This uses the settings from 'defaultEvaluateSettings'.

    @since 1.16
-}
inputFile
  :: Type a
  -- ^ The type of value to decode from Dhall to Haskell
  -> FilePath
  -- ^ The path to the Dhall program.
  -> IO a
  -- ^ The decoded value in Haskell.
inputFile =
  inputFileWithSettings defaultEvaluateSettings

{-| Extend 'inputFile' with a custom typing context and a custom
    normalization process.

@since 1.16
-}
inputFileWithSettings
  :: EvaluateSettings
  -> Type a
  -- ^ The type of value to decode from Dhall to Haskell
  -> FilePath
  -- ^ The path to the Dhall program.
  -> IO a
  -- ^ The decoded value in Haskell.
inputFileWithSettings settings ty path = do
  text <- Data.Text.IO.readFile path
  let inputSettings = InputSettings
        { _rootDirectory = takeDirectory path
        , _sourceName = path
        , _evaluateSettings = settings
        }
  inputWithSettings inputSettings ty text

{-| Similar to `input`, but without interpreting the Dhall `Expr` into a Haskell
    type.

    Uses the settings from 'defaultInputSettings'.
-}
inputExpr
    :: Text
    -- ^ The Dhall program
    -> IO (Expr Src X)
    -- ^ The fully normalized AST
inputExpr =
  inputExprWithSettings defaultInputSettings

{-| Extend 'inputExpr' with a root directory to resolve imports relative
    to, a file to mention in errors as the source, a custom typing
    context, and a custom normalization process.

@since 1.16
-}
inputExprWithSettings
    :: InputSettings
    -> Text
    -- ^ The Dhall program
    -> IO (Expr Src X)
    -- ^ The fully normalized AST
inputExprWithSettings settings txt = do
    expr  <- throws (Dhall.Parser.exprFromText (view sourceName settings) txt)

    let InputSettings {..} = settings

    let EvaluateSettings {..} = _evaluateSettings

    let transform =
               set Dhall.Import.protocolVersion _protocolVersion
            .  set Dhall.Import.normalizer      _normalizer
            .  set Dhall.Import.startingContext _startingContext

    let status = transform (Dhall.Import.emptyStatus _rootDirectory)

    expr' <- State.evalStateT (Dhall.Import.loadWith expr) status

    _ <- throws (Dhall.TypeCheck.typeWith (view startingContext settings) expr')
    pure (Dhall.Core.normalizeWith (Dhall.Core.getReifiedNormalizer (view normalizer settings)) expr')

-- | Use this function to extract Haskell values directly from Dhall AST.
--   The intended use case is to allow easy extraction of Dhall values for
--   making the function `Dhall.Core.normalizeWith` easier to use.
--
--   For other use cases, use `input` from `Dhall` module. It will give you
--   a much better user experience.
rawInput
    :: Alternative f
    => Type a
    -- ^ The type of value to decode from Dhall to Haskell
    -> Expr s X
    -- ^ a closed form Dhall program, which evaluates to the expected type
    -> f a
    -- ^ The decoded value in Haskell
rawInput (Type {..}) expr = do
    case extract (Dhall.Core.normalize expr) of
        Just x  -> pure x
        Nothing -> empty

{-| Use this to provide more detailed error messages

>> input auto "True" :: IO Integer
> *** Exception: Error: Expression doesn't match annotation
>
> True : Integer
>
> (input):1:1

>> detailed (input auto "True") :: IO Integer
> *** Exception: Error: Expression doesn't match annotation
>
> Explanation: You can annotate an expression with its type or kind using the
> ❰:❱ symbol, like this:
>
>
>     ┌───────┐
>     │ x : t │  ❰x❱ is an expression and ❰t❱ is the annotated type or kind of ❰x❱
>     └───────┘
>
> The type checker verifies that the expression's type or kind matches the
> provided annotation
>
> For example, all of the following are valid annotations that the type checker
> accepts:
>
>
>     ┌─────────────┐
>     │ 1 : Natural │  ❰1❱ is an expression that has type ❰Natural❱, so the type
>     └─────────────┘  checker accepts the annotation
>
>
>     ┌───────────────────────┐
>     │ Natural/even 2 : Bool │  ❰Natural/even 2❱ has type ❰Bool❱, so the type
>     └───────────────────────┘  checker accepts the annotation
>
>
>     ┌────────────────────┐
>     │ List : Type → Type │  ❰List❱ is an expression that has kind ❰Type → Type❱,
>     └────────────────────┘  so the type checker accepts the annotation
>
>
>     ┌──────────────────┐
>     │ List Text : Type │  ❰List Text❱ is an expression that has kind ❰Type❱, so
>     └──────────────────┘  the type checker accepts the annotation
>
>
> However, the following annotations are not valid and the type checker will
> reject them:
>
>
>     ┌──────────┐
>     │ 1 : Text │  The type checker rejects this because ❰1❱ does not have type
>     └──────────┘  ❰Text❱
>
>
>     ┌─────────────┐
>     │ List : Type │  ❰List❱ does not have kind ❰Type❱
>     └─────────────┘
>
>
> You or the interpreter annotated this expression:
>
> ↳ True
>
> ... with this type or kind:
>
> ↳ Integer
>
> ... but the inferred type or kind of the expression is actually:
>
> ↳ Bool
>
> Some common reasons why you might get this error:
>
> ● The Haskell Dhall interpreter implicitly inserts a top-level annotation
>   matching the expected type
>
>   For example, if you run the following Haskell code:
>
>
>     ┌───────────────────────────────┐
>     │ >>> input auto "1" :: IO Text │
>     └───────────────────────────────┘
>
>
>   ... then the interpreter will actually type check the following annotated
>   expression:
>
>
>     ┌──────────┐
>     │ 1 : Text │
>     └──────────┘
>
>
>   ... and then type-checking will fail
>
> ────────────────────────────────────────────────────────────────────────────────
>
> True : Integer
>
> (input):1:1

-}
detailed :: IO a -> IO a
detailed =
    Control.Exception.handle handler1 . Control.Exception.handle handler0
  where
    handler0 :: Imported (TypeError Src X) -> IO a
    handler0 (Imported ps e) =
        Control.Exception.throwIO (Imported ps (DetailedTypeError e))

    handler1 :: TypeError Src X -> IO a
    handler1 e = Control.Exception.throwIO (DetailedTypeError e)

{-| A @(Type a)@ represents a way to marshal a value of type @\'a\'@ from Dhall
    into Haskell

    You can produce `Type`s either explicitly:

> example :: Type (Vector Text)
> example = vector text

    ... or implicitly using `auto`:

> example :: Type (Vector Text)
> example = auto

    You can consume `Type`s using the `input` function:

> input :: Type a -> Text -> IO a
-}
data Type a = Type
    { extract  :: Expr Src X -> Maybe a
    -- ^ Extracts Haskell value from the Dhall expression
    , expected :: Expr Src X
    -- ^ Dhall type of the Haskell value
    }
    deriving (Functor)

{-| Decode a `Bool`

>>> input bool "True"
True
-}
bool :: Type Bool
bool = Type {..}
  where
    extract (BoolLit b) = pure b
    extract  _          = Nothing

    expected = Bool

{-| Decode a `Natural`

>>> input natural "42"
42
-}
natural :: Type Natural
natural = Type {..}
  where
    extract (NaturalLit n) = pure n
    extract  _             = empty

    expected = Natural

{-| Decode an `Integer`

>>> input integer "+42"
42
-}
integer :: Type Integer
integer = Type {..}
  where
    extract (IntegerLit n) = pure n
    extract  _             = empty

    expected = Integer

{-| Decode a `Scientific`

>>> input scientific "1e1000000000"
1.0e1000000000
-}
scientific :: Type Scientific
scientific = Type {..}
  where
    extract (DoubleLit n) = pure n
    extract  _            = empty

    expected = Double

{-| Decode a `Double`

>>> input double "42.0"
42.0
-}
double :: Type Double
double = fmap Data.Scientific.toRealFloat scientific

{-| Decode lazy `Text`

>>> input lazyText "\"Test\""
"Test"
-}
lazyText :: Type Data.Text.Lazy.Text
lazyText = Type {..}
  where
    extract (TextLit (Chunks [] t)) = pure (Data.Text.Lazy.fromStrict t)
    extract  _                      = empty

    expected = Text

{-| Decode strict `Text`

>>> input strictText "\"Test\""
"Test"
-}
strictText :: Type Text
strictText = fmap Data.Text.Lazy.toStrict lazyText

{-| Decode a `Maybe`

>>> input (maybe natural) "Some 1"
Just 1
-}
maybe :: Type a -> Type (Maybe a)
maybe (Type extractIn expectedIn) = Type extractOut expectedOut
  where
    extractOut (Some e    ) = fmap Just (extractIn e)
    extractOut (App None _) = return Nothing
    extractOut _            = empty

    expectedOut = App Optional expectedIn

{-| Decode a `Seq`
 -
>>> input (sequence natural) "[1, 2, 3]"
fromList [1,2,3]
-}
sequence :: Type a -> Type (Seq a)
sequence (Type extractIn expectedIn) = Type extractOut expectedOut
  where
    extractOut (ListLit _ es) = traverse extractIn es
    extractOut  _             = Nothing

    expectedOut = App List expectedIn

{-| Decode a list

>>> input (list natural) "[1, 2, 3]"
[1,2,3]
-}
list :: Type a -> Type [a]
list = fmap Data.Foldable.toList . sequence

{-| Decode a `Vector`

>>> input (vector natural) "[1, 2, 3]"
[1,2,3]
-}
vector :: Type a -> Type (Vector a)
vector = fmap Data.Vector.fromList . list

{-| Decode @()@ from an empty record.

>>> input unit "{=}"  -- GHC doesn't print the result if it is ()

-}
unit :: Type ()
unit = Type extractOut expectedOut
  where
    extractOut (RecordLit fields)
<<<<<<< HEAD
        | Dhall.Map.null fields = return ()
=======
        | Data.Foldable.null fields = return ()
>>>>>>> 26fe69b1
    extractOut _ = Nothing

    expectedOut = Record Dhall.Map.empty

{-| Decode a `String`

>>> input string "\"ABC\""
"ABC"

-}
string :: Type String
string = Data.Text.Lazy.unpack <$> lazyText

{-| Given a pair of `Type`s, decode a tuple-record into their pairing.

>>> input (pair natural bool) "{ _1 = 42, _2 = False }"
(42,False)
-}
pair :: Type a -> Type b -> Type (a, b)
pair l r = Type extractOut expectedOut
  where
    extractOut (RecordLit fields) =
      (,) <$> ( Dhall.Map.lookup "_1" fields >>= extract l )
          <*> ( Dhall.Map.lookup "_2" fields >>= extract r )
    extractOut _ = Nothing

    expectedOut =
        Record
            (Dhall.Map.fromList
                [ ("_1", expected l)
                , ("_2", expected r)
                ]
            )

{-| Any value that implements `Interpret` can be automatically decoded based on
    the inferred return type of `input`

>>> input auto "[1, 2, 3]" :: IO (Vector Natural)
[1,2,3]

    This class auto-generates a default implementation for records that
    implement `Generic`.  This does not auto-generate an instance for recursive
    types.
-}
class Interpret a where
    autoWith:: InterpretOptions -> Type a
    default autoWith
        :: (Generic a, GenericInterpret (Rep a)) => InterpretOptions -> Type a
    autoWith options = fmap GHC.Generics.to (evalState (genericAutoWith options) 1)

instance Interpret Bool where
    autoWith _ = bool

instance Interpret Natural where
    autoWith _ = natural

instance Interpret Integer where
    autoWith _ = integer

instance Interpret Scientific where
    autoWith _ = scientific

instance Interpret Double where
    autoWith _ = double

instance {-# OVERLAPS #-} Interpret [Char] where
    autoWith _ = string

instance Interpret Data.Text.Lazy.Text where
    autoWith _ = lazyText

instance Interpret Text where
    autoWith _ = strictText

instance Interpret a => Interpret (Maybe a) where
    autoWith opts = maybe (autoWith opts)

instance Interpret a => Interpret (Seq a) where
    autoWith opts = sequence (autoWith opts)

instance Interpret a => Interpret [a] where
    autoWith = fmap (fmap Data.Vector.toList) autoWith

instance Interpret a => Interpret (Vector a) where
    autoWith opts = vector (autoWith opts)

instance (Inject a, Interpret b) => Interpret (a -> b) where
    autoWith opts = Type extractOut expectedOut
      where
        extractOut e = Just (\i -> case extractIn (Dhall.Core.normalize (App e (embed i))) of
            Just o  -> o
            Nothing -> error "Interpret: You cannot decode a function if it does not have the correct type" )

        expectedOut = Pi "_" declared expectedIn

        InputType {..} = inject

        Type extractIn expectedIn = autoWith opts

instance (Interpret a, Interpret b) => Interpret (a, b)

{-| Use the default options for interpreting a configuration file

> auto = autoWith defaultInterpretOptions
-}
auto :: Interpret a => Type a
auto = autoWith defaultInterpretOptions

{-| `genericAuto` is the default implementation for `auto` if you derive
    `Interpret`.  The difference is that you can use `genericAuto` without
    having to explicitly provide an `Interpret` instance for a type as long as
    the type derives `Generic`
-}
genericAuto :: (Generic a, GenericInterpret (Rep a)) => Type a
genericAuto = fmap to (evalState (genericAutoWith defaultInterpretOptions) 1)

{-| Use these options to tweak how Dhall derives a generic implementation of
    `Interpret`
-}
data InterpretOptions = InterpretOptions
    { fieldModifier       :: Text -> Text
    -- ^ Function used to transform Haskell field names into their corresponding
    --   Dhall field names
    , constructorModifier :: Text -> Text
    -- ^ Function used to transform Haskell constructor names into their
    --   corresponding Dhall alternative names
    }

{-| Default interpret options, which you can tweak or override, like this:

> autoWith
>     (defaultInterpretOptions { fieldModifier = Data.Text.Lazy.dropWhile (== '_') })
-}
defaultInterpretOptions :: InterpretOptions
defaultInterpretOptions = InterpretOptions
    { fieldModifier       = id
    , constructorModifier = id
    }

{-| This is the underlying class that powers the `Interpret` class's support
    for automatically deriving a generic implementation
-}
class GenericInterpret f where
    genericAutoWith :: InterpretOptions -> State Int (Type (f a))

instance GenericInterpret f => GenericInterpret (M1 D d f) where
    genericAutoWith options = do
        res <- genericAutoWith options
        pure (fmap M1 res)

instance GenericInterpret V1 where
    genericAutoWith _ = pure Type {..}
      where
        extract _ = Nothing

        expected = Union Dhall.Map.empty

instance (Constructor c1, Constructor c2, GenericInterpret f1, GenericInterpret f2) => GenericInterpret (M1 C c1 f1 :+: M1 C c2 f2) where
    genericAutoWith options@(InterpretOptions {..}) = pure (Type {..})
      where
        nL :: M1 i c1 f1 a
        nL = undefined

        nR :: M1 i c2 f2 a
        nR = undefined

        nameL = constructorModifier (Data.Text.pack (conName nL))
        nameR = constructorModifier (Data.Text.pack (conName nR))

        extract (UnionLit name e _)
            | name == nameL = fmap (L1 . M1) (extractL e)
            | name == nameR = fmap (R1 . M1) (extractR e)
            | otherwise     = Nothing
        extract _ = Nothing

        expected =
            Union (Dhall.Map.fromList [(nameL, expectedL), (nameR, expectedR)])

        Type extractL expectedL = evalState (genericAutoWith options) 1
        Type extractR expectedR = evalState (genericAutoWith options) 1

instance (Constructor c, GenericInterpret (f :+: g), GenericInterpret h) => GenericInterpret ((f :+: g) :+: M1 C c h) where
    genericAutoWith options@(InterpretOptions {..}) = pure (Type {..})
      where
        n :: M1 i c h a
        n = undefined

        name = constructorModifier (Data.Text.pack (conName n))

        extract u@(UnionLit name' e _)
            | name == name' = fmap (R1 . M1) (extractR e)
            | otherwise     = fmap  L1       (extractL u)
        extract _ = Nothing

        expected =
            Union (Dhall.Map.insert name expectedR expectedL)

        Type extractL (Union expectedL) = evalState (genericAutoWith options) 1
        Type extractR        expectedR  = evalState (genericAutoWith options) 1

instance (Constructor c, GenericInterpret f, GenericInterpret (g :+: h)) => GenericInterpret (M1 C c f :+: (g :+: h)) where
    genericAutoWith options@(InterpretOptions {..}) = pure (Type {..})
      where
        n :: M1 i c f a
        n = undefined

        name = constructorModifier (Data.Text.pack (conName n))

        extract u@(UnionLit name' e _)
            | name == name' = fmap (L1 . M1) (extractL e)
            | otherwise     = fmap  R1       (extractR u)
        extract _ = Nothing

        expected =
            Union (Dhall.Map.insert name expectedL expectedR)

        Type extractL        expectedL  = evalState (genericAutoWith options) 1
        Type extractR (Union expectedR) = evalState (genericAutoWith options) 1

instance (GenericInterpret (f :+: g), GenericInterpret (h :+: i)) => GenericInterpret ((f :+: g) :+: (h :+: i)) where
    genericAutoWith options = pure (Type {..})
      where
        extract e = fmap L1 (extractL e) <|> fmap R1 (extractR e)

        expected = Union (Dhall.Map.union expectedL expectedR)

        Type extractL (Union expectedL) = evalState (genericAutoWith options) 1
        Type extractR (Union expectedR) = evalState (genericAutoWith options) 1

instance GenericInterpret f => GenericInterpret (M1 C c f) where
    genericAutoWith options = do
        res <- genericAutoWith options
        pure (fmap M1 res)

instance GenericInterpret U1 where
    genericAutoWith _ = pure (Type {..})
      where
        extract _ = Just U1

        expected = Record (Dhall.Map.fromList [])

instance (GenericInterpret f, GenericInterpret g) => GenericInterpret (f :*: g) where
    genericAutoWith options = do
        Type extractL expectedL <- genericAutoWith options
        Type extractR expectedR <- genericAutoWith options
        let Record ktsL = expectedL
        let Record ktsR = expectedR
        pure
            (Type
                { extract = liftA2 (liftA2 (:*:)) extractL extractR
                , expected = Record (Dhall.Map.union ktsL ktsR)
                }
            )

getSelName :: Selector s => M1 i s f a -> State Int String
getSelName n = case selName n of
    "" -> do i <- get
             put (i + 1)
             pure ("_" ++ show i)
    nn -> pure nn

instance (Selector s, Interpret a) => GenericInterpret (M1 S s (K1 i a)) where
    genericAutoWith opts@(InterpretOptions {..}) = do
        name <- getSelName n
        let extract (RecordLit m) = do
                    let name' = fieldModifier (Data.Text.pack name)
                    e <- Dhall.Map.lookup name' m
                    fmap (M1 . K1) (extract' e)
            extract _            = Nothing
        let expected =
                Record (Dhall.Map.fromList [(key, expected')])
              where
                key = fieldModifier (Data.Text.pack name)
        pure (Type {..})
      where
        n :: M1 i s f a
        n = undefined

        Type extract' expected' = autoWith opts

{-| An @(InputType a)@ represents a way to marshal a value of type @\'a\'@ from
    Haskell into Dhall
-}
data InputType a = InputType
    { embed    :: a -> Expr Src X
    -- ^ Embeds a Haskell value as a Dhall expression
    , declared :: Expr Src X
    -- ^ Dhall type of the Haskell value
    }

instance Contravariant InputType where
    contramap f (InputType embed declared) = InputType embed' declared
      where
        embed' x = embed (f x)

{-| This class is used by `Interpret` instance for functions:

> instance (Inject a, Interpret b) => Interpret (a -> b)

    You can convert Dhall functions with "simple" inputs (i.e. instances of this
    class) into Haskell functions.  This works by:

    * Marshaling the input to the Haskell function into a Dhall expression (i.e.
      @x :: Expr Src X@)
    * Applying the Dhall function (i.e. @f :: Expr Src X@) to the Dhall input
      (i.e. @App f x@)
    * Normalizing the syntax tree (i.e. @normalize (App f x)@)
    * Marshaling the resulting Dhall expression back into a Haskell value
-}
class Inject a where
    injectWith :: InterpretOptions -> InputType a
    default injectWith
        :: (Generic a, GenericInject (Rep a)) => InterpretOptions -> InputType a
    injectWith options
        = contramap GHC.Generics.from (evalState (genericInjectWith options) 1)

{-| Use the default options for injecting a value

> inject = inject defaultInterpretOptions
-}
inject :: Inject a => InputType a
inject = injectWith defaultInterpretOptions

instance Inject Bool where
    injectWith _ = InputType {..}
      where
        embed = BoolLit

        declared = Bool

instance Inject Data.Text.Lazy.Text where
    injectWith _ = InputType {..}
      where
        embed text =
            TextLit (Chunks [] (Data.Text.Lazy.toStrict text))

        declared = Text

instance Inject Text where
    injectWith _ = InputType {..}
      where
        embed text = TextLit (Chunks [] text)

        declared = Text

instance Inject Natural where
    injectWith _ = InputType {..}
      where
        embed = NaturalLit

        declared = Natural

instance Inject Integer where
    injectWith _ = InputType {..}
      where
        embed = IntegerLit

        declared = Integer

instance Inject Int where
    injectWith _ = InputType {..}
      where
        embed = IntegerLit . toInteger

        declared = Integer

instance Inject Word8 where
    injectWith _ = InputType {..}
      where
        embed = IntegerLit . toInteger

        declared = Integer

instance Inject Word16 where
    injectWith _ = InputType {..}
      where
        embed = IntegerLit . toInteger

        declared = Integer

instance Inject Word32 where
    injectWith _ = InputType {..}
      where
        embed = IntegerLit . toInteger

        declared = Integer

instance Inject Word64 where
    injectWith _ = InputType {..}
      where
        embed = IntegerLit . toInteger

        declared = Integer

instance Inject Scientific where
    injectWith _ = InputType {..}
      where
        embed = DoubleLit

        declared = Double

instance Inject Double where
    injectWith =
        fmap (contramap (Data.Scientific.fromFloatDigits :: Double -> Scientific)) injectWith

instance Inject () where
    injectWith _ = InputType {..}
      where
        embed = const (RecordLit Dhall.Map.empty)

        declared = Record Dhall.Map.empty

instance Inject a => Inject (Maybe a) where
    injectWith options = InputType embedOut declaredOut
      where
        embedOut (Just x) =
            OptionalLit declaredIn (pure (embedIn x))
        embedOut Nothing =
            OptionalLit declaredIn  empty

        InputType embedIn declaredIn = injectWith options

        declaredOut = App Optional declaredIn

instance Inject a => Inject (Seq a) where
    injectWith options = InputType embedOut declaredOut
      where
        embedOut xs = ListLit (Just declaredIn) (fmap embedIn xs)

        declaredOut = App List declaredIn

        InputType embedIn declaredIn = injectWith options

instance Inject a => Inject [a] where
    injectWith = fmap (contramap Data.Sequence.fromList) injectWith

instance Inject a => Inject (Vector a) where
    injectWith = fmap (contramap Data.Vector.toList) injectWith

instance Inject a => Inject (Data.Set.Set a) where
    injectWith = fmap (contramap Data.Set.toList) injectWith

instance (Inject a, Inject b) => Inject (a, b)

{-| This is the underlying class that powers the `Interpret` class's support
    for automatically deriving a generic implementation
-}
class GenericInject f where
    genericInjectWith :: InterpretOptions -> State Int (InputType (f a))

instance GenericInject f => GenericInject (M1 D d f) where
    genericInjectWith options = do
        res <- genericInjectWith options
        pure (contramap unM1 res)

instance GenericInject f => GenericInject (M1 C c f) where
    genericInjectWith options = do
        res <- genericInjectWith options
        pure (contramap unM1 res)

instance (Constructor c1, Constructor c2, GenericInject f1, GenericInject f2) => GenericInject (M1 C c1 f1 :+: M1 C c2 f2) where
    genericInjectWith options@(InterpretOptions {..}) = pure (InputType {..})
      where
        embed (L1 (M1 l)) =
            UnionLit keyL (embedL l) (Dhall.Map.singleton keyR declaredR)

        embed (R1 (M1 r)) =
            UnionLit keyR (embedR r) (Dhall.Map.singleton keyL declaredL)

        declared =
            Union (Dhall.Map.fromList [(keyL, declaredL), (keyR, declaredR)])

        nL :: M1 i c1 f1 a
        nL = undefined

        nR :: M1 i c2 f2 a
        nR = undefined

        keyL = constructorModifier (Data.Text.pack (conName nL))
        keyR = constructorModifier (Data.Text.pack (conName nR))

        InputType embedL declaredL = evalState (genericInjectWith options) 1
        InputType embedR declaredR = evalState (genericInjectWith options) 1

instance (Constructor c, GenericInject (f :+: g), GenericInject h) => GenericInject ((f :+: g) :+: M1 C c h) where
    genericInjectWith options@(InterpretOptions {..}) = pure (InputType {..})
      where
        embed (L1 l) =
            UnionLit keyL valL (Dhall.Map.insert keyR declaredR ktsL')
          where
            UnionLit keyL valL ktsL' = embedL l
        embed (R1 (M1 r)) = UnionLit keyR (embedR r) ktsL

        nR :: M1 i c h a
        nR = undefined

        keyR = constructorModifier (Data.Text.pack (conName nR))

        declared = Union (Dhall.Map.insert keyR declaredR ktsL)

        InputType embedL (Union ktsL) = evalState (genericInjectWith options) 1
        InputType embedR  declaredR   = evalState (genericInjectWith options) 1

instance (Constructor c, GenericInject f, GenericInject (g :+: h)) => GenericInject (M1 C c f :+: (g :+: h)) where
    genericInjectWith options@(InterpretOptions {..}) = pure (InputType {..})
      where
        embed (L1 (M1 l)) = UnionLit keyL (embedL l) ktsR
        embed (R1 r) =
            UnionLit keyR valR (Dhall.Map.insert keyL declaredL ktsR')
          where
            UnionLit keyR valR ktsR' = embedR r

        nL :: M1 i c f a
        nL = undefined

        keyL = constructorModifier (Data.Text.pack (conName nL))

        declared = Union (Dhall.Map.insert keyL declaredL ktsR)

        InputType embedL  declaredL   = evalState (genericInjectWith options) 1
        InputType embedR (Union ktsR) = evalState (genericInjectWith options) 1

instance (GenericInject (f :+: g), GenericInject (h :+: i)) => GenericInject ((f :+: g) :+: (h :+: i)) where
    genericInjectWith options = pure (InputType {..})
      where
        embed (L1 l) =
            UnionLit keyL valR (Dhall.Map.union ktsL' ktsR)
          where
            UnionLit keyL valR ktsL' = embedL l
        embed (R1 r) =
            UnionLit keyR valR (Dhall.Map.union ktsL ktsR')
          where
            UnionLit keyR valR ktsR' = embedR r

        declared = Union (Dhall.Map.union ktsL ktsR)

        InputType embedL (Union ktsL) = evalState (genericInjectWith options) 1
        InputType embedR (Union ktsR) = evalState (genericInjectWith options) 1

instance (GenericInject f, GenericInject g) => GenericInject (f :*: g) where
    genericInjectWith options = do
        InputType embedInL declaredInL <- genericInjectWith options
        InputType embedInR declaredInR <- genericInjectWith options

        let embed (l :*: r) =
                RecordLit (Dhall.Map.union mapL mapR)
              where
                RecordLit mapL = embedInL l
                RecordLit mapR = embedInR r

        let declared = Record (Dhall.Map.union mapL mapR)
              where
                Record mapL = declaredInL
                Record mapR = declaredInR

        pure (InputType {..})

instance GenericInject U1 where
    genericInjectWith _ = pure (InputType {..})
      where
        embed _ = RecordLit Dhall.Map.empty

        declared = Record Dhall.Map.empty

instance (Selector s, Inject a) => GenericInject (M1 S s (K1 i a)) where
    genericInjectWith opts@(InterpretOptions {..}) = do
        name <- fieldModifier . Data.Text.pack <$> getSelName n
        let embed (M1 (K1 x)) =
                RecordLit (Dhall.Map.singleton name (embedIn x))
        let declared =
                Record (Dhall.Map.singleton name declaredIn)
        pure (InputType {..})
      where
        n :: M1 i s f a
        n = undefined

        InputType embedIn declaredIn = injectWith opts

{-| The 'RecordType' applicative functor allows you to build a 'Type' parser
    from a Dhall record.

    For example, let's take the following Haskell data type:

> data Project = Project
>   { projectName :: Text
>   , projectDescription :: Text
>   , projectStars :: Natural
>   }

    And assume that we have the following Dhall record that we would like to
    parse as a @Project@:

> { name =
>     "dhall-haskell"
> , description =
>     "A configuration language guaranteed to terminate"
> , stars =
>     289
> }

    Our parser has type 'Type' @Project@, but we can't build that out of any
    smaller parsers, as 'Type's cannot be combined (they are only 'Functor's).
    However, we can use a 'RecordType' to build a 'Type' for @Project@:

> project :: Type Project
> project =
>   record
>     ( Project <$> field "name" string
>               <*> field "description" string
>               <*> field "stars" natural
>     )

-}

newtype RecordType a =
  RecordType
    ( Data.Functor.Product.Product
        ( Control.Applicative.Const
<<<<<<< HEAD
            ( Dhall.Map.Map
=======
            ( MonoidMap
>>>>>>> 26fe69b1
                Text
                ( Expr Src X )
            )
        )
        ( Data.Functor.Compose.Compose
            ( (->) ( Expr Src X ) )
            Maybe
        )
        a
    )
  deriving (Functor, Applicative)

newtype MonoidMap k v = MonoidMap (Dhall.Map.Map k v)

instance Ord k => Data.Semigroup.Semigroup (MonoidMap k v) where
    MonoidMap l <> MonoidMap r = MonoidMap (Dhall.Map.union l r)

instance Ord k => Monoid (MonoidMap k v) where
    mempty = MonoidMap Dhall.Map.empty

    mappend = (<>)

-- | Run a 'RecordType' parser to build a 'Type' parser.
record :: RecordType a -> Dhall.Type a
record ( RecordType ( Data.Functor.Product.Pair ( Control.Applicative.Const ( MonoidMap fields ) ) ( Data.Functor.Compose.Compose extractF ) ) ) =
  Type
    { extract =
        extractF
    , expected =
        Record fields
    }


-- | Parse a single field of a record.
field :: Text -> Type a -> RecordType a
field key valueType =
  let
    extractBody expr = do
      RecordLit fields <-
        return expr

      Dhall.Map.lookup key fields
        >>= extract valueType

  in
    RecordType
      ( Data.Functor.Product.Pair
          ( Control.Applicative.Const
<<<<<<< HEAD
              ( Dhall.Map.singleton
                  key
                  ( Dhall.expected valueType )
=======
              ( MonoidMap
                  ( Dhall.Map.singleton
                      key
                      ( Dhall.expected valueType )
                  )
>>>>>>> 26fe69b1
              )
          )
          ( Data.Functor.Compose.Compose extractBody )
      )

{-| The 'RecordInputType' divisible (contravariant) functor allows you to build 
    an 'InputType' injector for a Dhall record.

    For example, let's take the following Haskell data type:

> data Project = Project
>   { projectName :: Text
>   , projectDescription :: Text
>   , projectStars :: Natural
>   }

    And assume that we have the following Dhall record that we would like to
    parse as a @Project@:

> { name =
>     "dhall-haskell"
> , description =
>     "A configuration language guaranteed to terminate"
> , stars =
>     289
> }

    Our injector has type 'InputType' @Project@, but we can't build that out of any
    smaller injectors, as 'InputType's cannot be combined (they are only 'Contravariant's).
    However, we can use an 'InputRecordType' to build an 'InputType' for @Project@:

> injectProject :: InputType Project
> injectProject =
>   inputRecord
>     (  adapt >$< inputFieldWith "name" inject
>              >*< inputFieldWith "description" inject
>              >*< inputFieldWith "stars" inject
>     )
>   where
>     adapt (Project{..}) = (projectName, (projectDescription, projectStars))

    Or, since we are simply using the `Inject` instance to inject each field, we could write

> injectProject :: InputType Project
> injectProject =
>   inputRecord
>     (  adapt >$< inputField "name"
>              >*< inputField "description"
>              >*< inputField "stars"
>     )
>   where
>     adapt (Project{..}) = (projectName, (projectDescription, projectStars))

-}

-- | Infix 'divided'
(>*<) :: Divisible f => f a -> f b -> f (a, b)
(>*<) = divided

infixr 5 >*<

newtype RecordInputType a
  = RecordInputType (Dhall.Map.Map Text (InputType a))

instance Contravariant RecordInputType where
  contramap f (RecordInputType inputTypeRecord) = RecordInputType $ contramap f <$> inputTypeRecord

instance Divisible RecordInputType where
  divide f (RecordInputType bInputTypeRecord) (RecordInputType cInputTypeRecord) =
      RecordInputType
<<<<<<< HEAD
    $ Dhall.Map.union
      ((contramap $ fst . f) <$> bInputTypeRecord)
      ((contramap $ snd . f) <$> cInputTypeRecord)
=======
          (Dhall.Map.union
              ((contramap $ fst . f) <$> bInputTypeRecord)
              ((contramap $ snd . f) <$> cInputTypeRecord)
          )

>>>>>>> 26fe69b1
  conquer = RecordInputType Dhall.Map.empty

inputFieldWith :: Text -> InputType a -> RecordInputType a
inputFieldWith name inputType = RecordInputType $ Dhall.Map.singleton name inputType

inputField :: Inject a => Text -> RecordInputType a
inputField name = inputFieldWith name inject

inputRecord :: RecordInputType a -> InputType a
inputRecord (RecordInputType inputTypeRecord) = InputType makeRecordLit recordType
  where
    recordType = Record $ declared <$> inputTypeRecord
    makeRecordLit x = RecordLit $ (($ x) . embed) <$> inputTypeRecord

<|MERGE_RESOLUTION|>--- conflicted
+++ resolved
@@ -709,11 +709,7 @@
 unit = Type extractOut expectedOut
   where
     extractOut (RecordLit fields)
-<<<<<<< HEAD
-        | Dhall.Map.null fields = return ()
-=======
         | Data.Foldable.null fields = return ()
->>>>>>> 26fe69b1
     extractOut _ = Nothing
 
     expectedOut = Record Dhall.Map.empty
@@ -1332,11 +1328,7 @@
   RecordType
     ( Data.Functor.Product.Product
         ( Control.Applicative.Const
-<<<<<<< HEAD
-            ( Dhall.Map.Map
-=======
             ( MonoidMap
->>>>>>> 26fe69b1
                 Text
                 ( Expr Src X )
             )
@@ -1385,23 +1377,17 @@
     RecordType
       ( Data.Functor.Product.Pair
           ( Control.Applicative.Const
-<<<<<<< HEAD
-              ( Dhall.Map.singleton
-                  key
-                  ( Dhall.expected valueType )
-=======
               ( MonoidMap
                   ( Dhall.Map.singleton
                       key
                       ( Dhall.expected valueType )
                   )
->>>>>>> 26fe69b1
               )
           )
           ( Data.Functor.Compose.Compose extractBody )
       )
 
-{-| The 'RecordInputType' divisible (contravariant) functor allows you to build 
+{-| The 'RecordInputType' divisible (contravariant) functor allows you to build
     an 'InputType' injector for a Dhall record.
 
     For example, let's take the following Haskell data type:
@@ -1466,17 +1452,11 @@
 instance Divisible RecordInputType where
   divide f (RecordInputType bInputTypeRecord) (RecordInputType cInputTypeRecord) =
       RecordInputType
-<<<<<<< HEAD
-    $ Dhall.Map.union
-      ((contramap $ fst . f) <$> bInputTypeRecord)
-      ((contramap $ snd . f) <$> cInputTypeRecord)
-=======
           (Dhall.Map.union
               ((contramap $ fst . f) <$> bInputTypeRecord)
               ((contramap $ snd . f) <$> cInputTypeRecord)
           )
 
->>>>>>> 26fe69b1
   conquer = RecordInputType Dhall.Map.empty
 
 inputFieldWith :: Text -> InputType a -> RecordInputType a
